package main

import "github.com/fluent/fluent-bit-go/output"
import (
	"fmt"
	"unsafe"
	"C"
)

//export FLBPluginRegister
<<<<<<< HEAD
// ctx (context) pointer to fluentbit context (state/ c code)
func FLBPluginRegister(ctx unsafe.Pointer) int {
	// roll call for the specifics of the plugin
=======
func FLBPluginRegister(ctx unsafe.Pointer) int {
>>>>>>> 6f50b080
	return output.FLBPluginRegister(ctx, "gstdout", "Stdout GO!")
}

//export FLBPluginInit
// (fluentbit will call this)
// ctx (context) pointer to fluentbit context (state/ c code)
func FLBPluginInit(ctx unsafe.Pointer) int {
<<<<<<< HEAD
=======
	// Example to retrieve an optional configuration parameter
	param := output.FLBPluginConfigKey(ctx, "param")
	fmt.Printf("[flb-go] plugin parameter = '%s'\n", param)
>>>>>>> 6f50b080
	return output.FLB_OK
}

//export FLBPluginFlush
func FLBPluginFlush(data unsafe.Pointer, length C.int, tag *C.char) int {
	var count int
	var ret int
	var ts interface{}
	var record map[interface{}]interface{}

	// Create Fluent Bit decoder
	dec := output.NewDecoder(data, int(length))

	// Iterate Records
	count = 0
	for {
		// Extract Record
		ret, ts, record = output.GetRecord(dec)
		if ret != 0 {
			break
		}

		// Print record keys and values
		timestamp := ts.(output.FLBTime)
		fmt.Printf("[%d] %s: [%s, {", count, C.GoString(tag),
			timestamp.String())
		for k, v := range record {
			fmt.Printf("\"%s\": %v, ", k, v)
		}
		fmt.Printf("}\n")
		count++
	}

	// Return options:
	//
	// output.FLB_OK    = data have been processed.
	// output.FLB_ERROR = unrecoverable error, do not try this again.
	// output.FLB_RETRY = retry to flush later.
	return output.FLB_OK
}

//export FLBPluginExit
func FLBPluginExit() int {
	return output.FLB_OK
}

func main() {
}<|MERGE_RESOLUTION|>--- conflicted
+++ resolved
@@ -8,13 +8,7 @@
 )
 
 //export FLBPluginRegister
-<<<<<<< HEAD
-// ctx (context) pointer to fluentbit context (state/ c code)
 func FLBPluginRegister(ctx unsafe.Pointer) int {
-	// roll call for the specifics of the plugin
-=======
-func FLBPluginRegister(ctx unsafe.Pointer) int {
->>>>>>> 6f50b080
 	return output.FLBPluginRegister(ctx, "gstdout", "Stdout GO!")
 }
 
@@ -22,12 +16,9 @@
 // (fluentbit will call this)
 // ctx (context) pointer to fluentbit context (state/ c code)
 func FLBPluginInit(ctx unsafe.Pointer) int {
-<<<<<<< HEAD
-=======
 	// Example to retrieve an optional configuration parameter
 	param := output.FLBPluginConfigKey(ctx, "param")
 	fmt.Printf("[flb-go] plugin parameter = '%s'\n", param)
->>>>>>> 6f50b080
 	return output.FLB_OK
 }
 
